--- conflicted
+++ resolved
@@ -1,4 +1,3 @@
-<<<<<<< HEAD
 2011-05-27  Chris Buccella  <buccella@linux.vnet.ibm.com>
 
 	* backend/cimxml/grammar.c, backend/cimxml/cimXmlParser.h, 
@@ -6,13 +5,12 @@
 	  backend/cimxml/objectpath.c, frontend/sfcc/native.h:
 	[ 3286489 ] getInstance does not return key/value through XML
 	(patch originated by Josef Moellers)
-=======
+
 2011-04-25  Narasimha Sharoff  <nsharoff@us.ibm.com>
 
 	* frontend/sfcc/sfcclient.c:
 	[ 2967265 ] code cleanup in sfcclient
 	(patch by Klaus Kaempf)
->>>>>>> 45fde320
 
 2011-04-07  Chris Buccella  <buccella@linux.vnet.ibm.com>
 
